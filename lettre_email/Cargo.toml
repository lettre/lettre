[package]

name = "lettre_email"
version = "0.9.0" # remember to update html_root_url
description = "Email builder"
readme = "README.md"
homepage = "http://lettre.at"
repository = "https://github.com/lettre/lettre"
license = "MIT"
authors = ["Alexis Mousset <contact@amousset.me>"]
categories = ["email"]
keywords = ["email", "mailer"]

[badges]
travis-ci = { repository = "lettre/lettre_email" }
appveyor = { repository = "lettre/lettre_email" }
maintenance = { status = "actively-developed" }
is-it-maintained-issue-resolution = { repository = "lettre/lettre_email" }
is-it-maintained-open-issues = { repository = "lettre/lettre_email" }

[dev-dependencies]
lettre = { version = "^0.9", path = "../lettre", features = ["smtp-transport"] }
glob = "0.2"

[dependencies]
<<<<<<< HEAD
email = "^0.0.20"
=======
email = { git = "https://github.com/niax/rust-email" }
>>>>>>> 4a76fbb4
mime = "^0.3"
time = "^0.1"
uuid = { version = "^0.7", features = ["v4"] }
lettre = { version = "^0.9", path = "../lettre", default-features = false }
base64 = "^0.10"
failure = "^0.1"
failure_derive = "^0.1"<|MERGE_RESOLUTION|>--- conflicted
+++ resolved
@@ -23,11 +23,7 @@
 glob = "0.2"
 
 [dependencies]
-<<<<<<< HEAD
 email = "^0.0.20"
-=======
-email = { git = "https://github.com/niax/rust-email" }
->>>>>>> 4a76fbb4
 mime = "^0.3"
 time = "^0.1"
 uuid = { version = "^0.7", features = ["v4"] }
