--- conflicted
+++ resolved
@@ -175,31 +175,21 @@
     Error::new(Kind::Network, Some(e))
 }
 
-<<<<<<< HEAD
 #[cfg(feature = "bb8")]
 impl From<bb8::RunError<Error>> for Error {
     fn from(err: bb8::RunError<Error>) -> Error {
         match err {
             bb8::RunError::TimedOut => {
-                Io(io::Error::new(io::ErrorKind::TimedOut, "Timed out in bb8"))
+                let e = Box::new(std::io::Error::new(io::ErrorKind::TimedOut, "Timed out in bb8"));
+                Error::new(Kind::Network, Some(e))
             }
             bb8::RunError::User(e) => e,
         }
     }
 }
 
-impl From<Response> for Error {
-    fn from(response: Response) -> Error {
-        match response.code.severity {
-            Severity::TransientNegativeCompletion => Transient(response),
-            Severity::PermanentNegativeCompletion => Permanent(response),
-            _ => Client("Unknown error code"),
-        }
-    }
-=======
 pub(crate) fn connection<E: Into<BoxError>>(e: E) -> Error {
     Error::new(Kind::Connection, Some(e))
->>>>>>> a429a249
 }
 
 #[cfg(any(feature = "native-tls", feature = "rustls-tls"))]
