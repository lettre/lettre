use std::{
    fmt::{self, Debug},
    marker::PhantomData,
<<<<<<< HEAD
    sync::Arc,
=======
    time::Duration,
>>>>>>> 44717592
};

use async_trait::async_trait;

#[cfg(feature = "pool")]
use super::pool::async_impl::Pool;
#[cfg(feature = "pool")]
use super::PoolConfig;
use super::{
    client::AsyncSmtpConnection, ClientId, Credentials, Error, Mechanism, Response, SmtpInfo,
};
#[cfg(feature = "async-std1")]
use crate::AsyncStd1Executor;
#[cfg(any(feature = "tokio1", feature = "async-std1"))]
use crate::AsyncTransport;
#[cfg(feature = "tokio1")]
use crate::Tokio1Executor;
use crate::{Envelope, Executor};

/// Asynchronously sends emails using the SMTP protocol
#[cfg_attr(docsrs, doc(cfg(any(feature = "tokio1", feature = "async-std1"))))]
pub struct AsyncSmtpTransport<E: Executor> {
    #[cfg(feature = "pool")]
    inner: Arc<Pool<E>>,
    #[cfg(not(feature = "pool"))]
    inner: AsyncSmtpClient<E>,
}

#[cfg(feature = "tokio1")]
#[async_trait]
impl AsyncTransport for AsyncSmtpTransport<Tokio1Executor> {
    type Ok = Response;
    type Error = Error;

    /// Sends an email
    async fn send_raw(&self, envelope: &Envelope, email: &[u8]) -> Result<Self::Ok, Self::Error> {
        let mut conn = self.inner.connection().await?;

        let result = conn.send(envelope, email).await?;

        #[cfg(not(feature = "pool"))]
        conn.quit().await?;

        Ok(result)
    }
}

#[cfg(feature = "async-std1")]
#[async_trait]
impl AsyncTransport for AsyncSmtpTransport<AsyncStd1Executor> {
    type Ok = Response;
    type Error = Error;

    /// Sends an email
    async fn send_raw(&self, envelope: &Envelope, email: &[u8]) -> Result<Self::Ok, Self::Error> {
        let mut conn = self.inner.connection().await?;

        let result = conn.send(envelope, email).await?;

        conn.quit().await?;

        Ok(result)
    }
}

impl<E> AsyncSmtpTransport<E>
where
    E: Executor,
{
    /// Simple and secure transport, using TLS connections to communicate with the SMTP server
    ///
    /// The right option for most SMTP servers.
    ///
    /// Creates an encrypted transport over submissions port, using the provided domain
    /// to validate TLS certificates.
    #[cfg(any(
        feature = "tokio1-native-tls",
        feature = "tokio1-rustls-tls",
        feature = "async-std1-native-tls",
        feature = "async-std1-rustls-tls"
    ))]
    #[cfg_attr(
        docsrs,
        doc(cfg(any(
            feature = "tokio1-native-tls",
            feature = "tokio1-rustls-tls",
            feature = "async-std1-rustls-tls"
        )))
    )]
    pub fn relay(relay: &str) -> Result<AsyncSmtpTransportBuilder, Error> {
        use super::{Tls, TlsParameters, SUBMISSIONS_PORT};

        let tls_parameters = TlsParameters::new(relay.into())?;

        Ok(Self::builder_dangerous(relay)
            .port(SUBMISSIONS_PORT)
            .tls(Tls::Wrapper(tls_parameters)))
    }

    /// Simple an secure transport, using STARTTLS to obtain encrypted connections
    ///
    /// Alternative to [`AsyncSmtpTransport::relay`](#method.relay), for SMTP servers
    /// that don't take SMTPS connections.
    ///
    /// Creates an encrypted transport over submissions port, by first connecting using
    /// an unencrypted connection and then upgrading it with STARTTLS. The provided
    /// domain is used to validate TLS certificates.
    ///
    /// An error is returned if the connection can't be upgraded. No credentials
    /// or emails will be sent to the server, protecting from downgrade attacks.
    #[cfg(any(
        feature = "tokio1-native-tls",
        feature = "tokio1-rustls-tls",
        feature = "async-std1-native-tls",
        feature = "async-std1-rustls-tls"
    ))]
    #[cfg_attr(
        docsrs,
        doc(cfg(any(
            feature = "tokio1-native-tls",
            feature = "tokio1-rustls-tls",
            feature = "async-std1-rustls-tls"
        )))
    )]
    pub fn starttls_relay(relay: &str) -> Result<AsyncSmtpTransportBuilder, Error> {
        use super::{Tls, TlsParameters, SUBMISSION_PORT};

        let tls_parameters = TlsParameters::new(relay.into())?;

        Ok(Self::builder_dangerous(relay)
            .port(SUBMISSION_PORT)
            .tls(Tls::Required(tls_parameters)))
    }

    /// Creates a new local SMTP client to port 25
    ///
    /// Shortcut for local unencrypted relay (typical local email daemon that will handle relaying)
    pub fn unencrypted_localhost() -> AsyncSmtpTransport<E> {
        Self::builder_dangerous("localhost").build()
    }

    /// Creates a new SMTP client
    ///
    /// Defaults are:
    ///
    /// * No authentication
    /// * No TLS
    /// * A 60 seconds timeout for smtp commands
    /// * Port 25
    ///
    /// Consider using [`AsyncSmtpTransport::relay`](#method.relay) or
    /// [`AsyncSmtpTransport::starttls_relay`](#method.starttls_relay) instead,
    /// if possible.
    pub fn builder_dangerous<T: Into<String>>(server: T) -> AsyncSmtpTransportBuilder {
        let info = SmtpInfo {
            server: server.into(),
            ..Default::default()
        };
        AsyncSmtpTransportBuilder {
            info,
            #[cfg(feature = "pool")]
            pool_config: PoolConfig::default(),
        }
    }
}

impl<E: Executor> Debug for AsyncSmtpTransport<E> {
    fn fmt(&self, f: &mut fmt::Formatter<'_>) -> fmt::Result {
        let mut builder = f.debug_struct("AsyncSmtpTransport");
        builder.field("inner", &self.inner);
        builder.finish()
    }
}

impl<E> Clone for AsyncSmtpTransport<E>
where
    E: Executor,
{
    fn clone(&self) -> Self {
        Self {
            inner: self.inner.clone(),
        }
    }
}

/// Contains client configuration.
/// Instances of this struct can be created using functions of [`AsyncSmtpTransport`].
#[derive(Debug, Clone)]
#[cfg_attr(docsrs, doc(cfg(any(feature = "tokio1", feature = "async-std1"))))]
pub struct AsyncSmtpTransportBuilder {
    info: SmtpInfo,
    #[cfg(feature = "pool")]
    pool_config: PoolConfig,
}

/// Builder for the SMTP `AsyncSmtpTransport`
impl AsyncSmtpTransportBuilder {
    /// Set the name used during EHLO
    pub fn hello_name(mut self, name: ClientId) -> Self {
        self.info.hello_name = name;
        self
    }

    /// Set the authentication mechanism to use
    pub fn credentials(mut self, credentials: Credentials) -> Self {
        self.info.credentials = Some(credentials);
        self
    }

    /// Set the authentication mechanism to use
    pub fn authentication(mut self, mechanisms: Vec<Mechanism>) -> Self {
        self.info.authentication = mechanisms;
        self
    }

    /// Set the port to use
    pub fn port(mut self, port: u16) -> Self {
        self.info.port = port;
        self
    }

    /// Set the timeout duration
    pub fn timeout(mut self, timeout: Option<Duration>) -> Self {
        self.info.timeout = timeout;
        self
    }

    /// Set the TLS settings to use
    #[cfg(any(
        feature = "tokio1-native-tls",
        feature = "tokio1-rustls-tls",
        feature = "async-std1-native-tls",
        feature = "async-std1-rustls-tls"
    ))]
    #[cfg_attr(
        docsrs,
        doc(cfg(any(
            feature = "tokio1-native-tls",
            feature = "tokio1-rustls-tls",
            feature = "async-std1-rustls-tls"
        )))
    )]
    pub fn tls(mut self, tls: super::Tls) -> Self {
        self.info.tls = tls;
        self
    }

    /// Use a custom configuration for the connection pool
    ///
    /// Defaults can be found at [`PoolConfig`]
    #[cfg(feature = "pool")]
    #[cfg_attr(docsrs, doc(cfg(feature = "pool")))]
    pub fn pool_config(mut self, pool_config: PoolConfig) -> Self {
        self.pool_config = pool_config;
        self
    }

    /// Build the transport
    pub fn build<E>(self) -> AsyncSmtpTransport<E>
    where
        E: Executor,
    {
        let client = AsyncSmtpClient {
            info: self.info,
            marker_: PhantomData,
        };

        #[cfg(feature = "pool")]
        let client = Pool::new(self.pool_config, client);

        AsyncSmtpTransport { inner: client }
    }
}

/// Build client
pub struct AsyncSmtpClient<E> {
    info: SmtpInfo,
    marker_: PhantomData<E>,
}

impl<E> AsyncSmtpClient<E>
where
    E: Executor,
{
    /// Creates a new connection directly usable to send emails
    ///
    /// Handles encryption and authentication
    pub async fn connection(&self) -> Result<AsyncSmtpConnection, Error> {
        let mut conn = E::connect(
            &self.info.server,
            self.info.port,
            self.info.timeout,
            &self.info.hello_name,
            &self.info.tls,
        )
        .await?;

        if let Some(credentials) = &self.info.credentials {
            conn.auth(&self.info.authentication, &credentials).await?;
        }
        Ok(conn)
    }
}

impl<E> Debug for AsyncSmtpClient<E> {
    fn fmt(&self, f: &mut fmt::Formatter<'_>) -> fmt::Result {
        let mut builder = f.debug_struct("AsyncSmtpClient");
        builder.field("info", &self.info);
        builder.finish()
    }
}

// `clone` is unused when the `pool` feature is on
#[allow(dead_code)]
impl<E> AsyncSmtpClient<E>
where
    E: Executor,
{
    fn clone(&self) -> Self {
        Self {
            info: self.info.clone(),
            marker_: PhantomData,
        }
    }
}<|MERGE_RESOLUTION|>--- conflicted
+++ resolved
@@ -1,11 +1,8 @@
 use std::{
     fmt::{self, Debug},
     marker::PhantomData,
-<<<<<<< HEAD
     sync::Arc,
-=======
     time::Duration,
->>>>>>> 44717592
 };
 
 use async_trait::async_trait;
