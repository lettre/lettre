//! The SMTP transport sends emails using the SMTP protocol.
//!
//! This SMTP client follows [RFC
//! 5321](https://tools.ietf.org/html/rfc5321), and is designed to efficiently send emails from an
//! application to a relay email server, as it relies as much as possible on the relay server
//! for sanity and RFC compliance checks.
//!
//! It implements the following extensions:
//!
//! * 8BITMIME ([RFC 6152](https://tools.ietf.org/html/rfc6152))
//! * AUTH ([RFC 4954](https://tools.ietf.org/html/rfc4954)) with PLAIN, LOGIN and XOAUTH2 mechanisms
//! * STARTTLS ([RFC 2487](https://tools.ietf.org/html/rfc2487))
//!
//! #### SMTP Transport
//!
//! This transport uses the SMTP protocol to send emails over the network (locally or remotely).
//!
//! It is designed to be:
//!
//! * Secured: connections are encrypted by default
//! * Modern: unicode support for email contents and sender/recipient addresses when compatible
//! * Fast: supports connection reuse and pooling
//!
//! This client is designed to send emails to a relay server, and should *not* be used to send
//! emails directly to the destination server.
//!
//! The relay server can be the local email server, a specific host or a third-party service.
//!
//! #### Simple example
//!
//! This is the most basic example of usage:
//!
//! ```rust,no_run
//! # #[cfg(all(feature = "builder", any(feature = "native-tls", feature = "rustls-tls")))]
//! # fn test() -> Result<(), Box<dyn std::error::Error>> {
//! use lettre::{Message, Transport, SmtpTransport};
//!
//! let email = Message::builder()
//!     .from("NoBody <nobody@domain.tld>".parse()?)
//!     .reply_to("Yuin <yuin@domain.tld>".parse()?)
//!     .to("Hei <hei@domain.tld>".parse()?)
//!     .subject("Happy new year")
//!     .body(String::from("Be happy!"))?;
//!
//! // Create TLS transport on port 465
//! let sender = SmtpTransport::relay("smtp.example.com")?
//!     .build();
//! // Send the email via remote relay
//! let result = sender.send(&email);
//! assert!(result.is_ok());
//! # Ok(())
//! # }
//! ```
//!
//! #### Authentication
//!
//! Example with authentication and connection pool:
//!
//! ```rust,no_run
//! # #[cfg(all(feature = "builder", any(feature = "native-tls", feature = "rustls-tls")))]
//! # fn test() -> Result<(), Box<dyn std::error::Error>> {
//! use lettre::{Message, Transport, SmtpTransport, transport::smtp::{PoolConfig, authentication::{Credentials, Mechanism}}};
//!
//! let email = Message::builder()
//!     .from("NoBody <nobody@domain.tld>".parse()?)
//!     .reply_to("Yuin <yuin@domain.tld>".parse()?)
//!     .to("Hei <hei@domain.tld>".parse()?)
//!     .subject("Happy new year")
//!     .body(String::from("Be happy!"))?;
//!
//! // Create TLS transport on port 587 with STARTTLS
//! let sender = SmtpTransport::starttls_relay("smtp.example.com")?
//!     // Add credentials for authentication
//!     .credentials(Credentials::new("username".to_string(), "password".to_string()))
//!     // Configure expected authentication mechanism
//!     .authentication(vec![Mechanism::Plain])
//!     // Connection pool settings
//!     .pool_config( PoolConfig::new().max_size(20))
//!     .build();
//!
//! // Send the email via remote relay
//! let result = sender.send(&email);
//! assert!(result.is_ok());
//! # Ok(())
//! # }
//! ```
//!
//! You can specify custom TLS settings:
//!
//! ```rust,no_run
//! # #[cfg(all(feature = "builder", any(feature = "native-tls", feature = "rustls-tls")))]
//! # fn test() -> Result<(), Box<dyn std::error::Error>> {
//! use lettre::{Message, Transport, SmtpTransport, transport::smtp::client::{TlsParameters, Tls}};
//!
//! let email = Message::builder()
//!     .from("NoBody <nobody@domain.tld>".parse()?)
//!     .reply_to("Yuin <yuin@domain.tld>".parse()?)
//!     .to("Hei <hei@domain.tld>".parse()?)
//!     .subject("Happy new year")
//!     .body(String::from("Be happy!"))?;
//!
//! // Custom TLS configuration
//! let tls = TlsParameters::builder("smtp.example.com".to_string())
//!           .dangerous_accept_invalid_certs(true).build()?;
//!
//! // Create TLS transport on port 465
//! let sender = SmtpTransport::relay("smtp.example.com")?
//!     // Custom TLS configuration
//!     .tls(Tls::Required(tls))
//!     .build();
//!
//! // Send the email via remote relay
//! let result = sender.send(&email);
//! assert!(result.is_ok());
//! # Ok(())
//! # }
//! ```

<<<<<<< HEAD
#[cfg(feature = "bb8")]
pub use self::async_pool::AsyncPoolConfig;
#[cfg(feature = "async-std1")]
pub use self::async_transport::AsyncStd1Connector;
#[cfg(feature = "tokio02")]
pub use self::async_transport::Tokio02Connector;
#[cfg(feature = "tokio1")]
pub use self::async_transport::Tokio1Connector;
=======
>>>>>>> b5949456
#[cfg(any(feature = "tokio02", feature = "tokio1", feature = "async-std1"))]
pub use self::async_transport::{
    AsyncSmtpConnector, AsyncSmtpTransport, AsyncSmtpTransportBuilder,
};
#[cfg(feature = "r2d2")]
pub use self::pool::PoolConfig;
#[cfg(feature = "r2d2")]
pub(crate) use self::transport::SmtpClient;
pub use self::{
    error::Error,
    transport::{SmtpTransport, SmtpTransportBuilder},
};
#[cfg(any(feature = "native-tls", feature = "rustls-tls"))]
use crate::transport::smtp::client::TlsParameters;
use crate::transport::smtp::{
    authentication::{Credentials, Mechanism, DEFAULT_MECHANISMS},
    client::SmtpConnection,
    extension::ClientId,
    response::Response,
};
use client::Tls;
use std::time::Duration;

<<<<<<< HEAD
#[cfg(feature = "bb8")]
mod async_pool;
=======
#[doc(hidden)]
#[allow(deprecated)]
#[cfg(feature = "async-std1")]
pub use self::async_transport::AsyncStd1Connector;
#[doc(hidden)]
#[allow(deprecated)]
#[cfg(feature = "tokio02")]
pub use self::async_transport::Tokio02Connector;
#[doc(hidden)]
#[allow(deprecated)]
#[cfg(feature = "tokio1")]
pub use self::async_transport::Tokio1Connector;

>>>>>>> b5949456
#[cfg(any(feature = "tokio02", feature = "tokio1", feature = "async-std1"))]
mod async_transport;
pub mod authentication;
pub mod client;
pub mod commands;
mod error;
pub mod extension;
#[cfg(feature = "r2d2")]
mod pool;
pub mod response;
mod transport;
pub mod util;

// Registered port numbers:
// https://www.iana.
// org/assignments/service-names-port-numbers/service-names-port-numbers.xhtml

/// Default smtp port
pub const SMTP_PORT: u16 = 25;
/// Default submission port
pub const SUBMISSION_PORT: u16 = 587;
/// Default submission over TLS port
///
/// Defined in [RFC8314](https://tools.ietf.org/html/rfc8314)
pub const SUBMISSIONS_PORT: u16 = 465;

/// Default timeout
pub const DEFAULT_TIMEOUT: Duration = Duration::from_secs(60);

#[allow(missing_debug_implementations)]
#[derive(Clone)]
struct SmtpInfo {
    /// Name sent during EHLO
    hello_name: ClientId,
    /// Server we are connecting to
    server: String,
    /// Port to connect to
    port: u16,
    /// TLS security configuration
    tls: Tls,
    /// Optional enforced authentication mechanism
    authentication: Vec<Mechanism>,
    /// Credentials
    credentials: Option<Credentials>,
    /// Define network timeout
    /// It can be changed later for specific needs (like a different timeout for each SMTP command)
    timeout: Option<Duration>,
}

impl Default for SmtpInfo {
    fn default() -> Self {
        Self {
            server: "localhost".to_string(),
            port: SMTP_PORT,
            hello_name: ClientId::default(),
            credentials: None,
            authentication: DEFAULT_MECHANISMS.into(),
            timeout: Some(DEFAULT_TIMEOUT),
            tls: Tls::None,
        }
    }
}<|MERGE_RESOLUTION|>--- conflicted
+++ resolved
@@ -116,17 +116,8 @@
 //! # }
 //! ```
 
-<<<<<<< HEAD
 #[cfg(feature = "bb8")]
 pub use self::async_pool::AsyncPoolConfig;
-#[cfg(feature = "async-std1")]
-pub use self::async_transport::AsyncStd1Connector;
-#[cfg(feature = "tokio02")]
-pub use self::async_transport::Tokio02Connector;
-#[cfg(feature = "tokio1")]
-pub use self::async_transport::Tokio1Connector;
-=======
->>>>>>> b5949456
 #[cfg(any(feature = "tokio02", feature = "tokio1", feature = "async-std1"))]
 pub use self::async_transport::{
     AsyncSmtpConnector, AsyncSmtpTransport, AsyncSmtpTransportBuilder,
@@ -150,10 +141,8 @@
 use client::Tls;
 use std::time::Duration;
 
-<<<<<<< HEAD
 #[cfg(feature = "bb8")]
 mod async_pool;
-=======
 #[doc(hidden)]
 #[allow(deprecated)]
 #[cfg(feature = "async-std1")]
@@ -167,7 +156,6 @@
 #[cfg(feature = "tokio1")]
 pub use self::async_transport::Tokio1Connector;
 
->>>>>>> b5949456
 #[cfg(any(feature = "tokio02", feature = "tokio1", feature = "async-std1"))]
 mod async_transport;
 pub mod authentication;
