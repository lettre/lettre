use std::io::Write;

use crate::message::{
    header::{ContentTransferEncoding, ContentType, Header, Headers},
    EmailFormat, IntoBody,
};
use mime::Mime;
use std::iter::repeat_with;

/// MIME part variants
#[derive(Debug, Clone)]
pub enum Part {
    /// Single part with content
    Single(SinglePart),

    /// Multiple parts of content
    Multi(MultiPart),
}

impl EmailFormat for Part {
    fn format(&self, out: &mut Vec<u8>) {
        match self {
            Part::Single(part) => part.format(out),
            Part::Multi(part) => part.format(out),
        }
    }
}

impl Part {
    /// Get message content formatted for SMTP
    pub fn formatted(&self) -> Vec<u8> {
        let mut out = Vec::new();
        self.format(&mut out);
        out
    }
}

/// Parts of multipart body
pub type Parts = Vec<Part>;

/// Creates builder for single part
#[derive(Debug, Clone)]
pub struct SinglePartBuilder {
    headers: Headers,
}

impl SinglePartBuilder {
    /// Creates a default singlepart builder
    pub fn new() -> Self {
        Self {
            headers: Headers::new(),
        }
    }

    /// Set the header to singlepart
    pub fn header<H: Header>(mut self, header: H) -> Self {
        self.headers.set(header);
        self
    }

    /// Set the Content-Type header of the singlepart
    pub fn content_type(mut self, content_type: ContentType) -> Self {
        self.headers.set(content_type);
        self
    }

    /// Build singlepart using body
    pub fn body<T: IntoBody>(mut self, body: T) -> SinglePart {
        let maybe_encoding = self.headers.get::<ContentTransferEncoding>().copied();
        let body = body.into_body(maybe_encoding);

        self.headers.set(body.encoding());

        SinglePart {
            headers: self.headers,
            body: body.into_vec(),
        }
    }
}

impl Default for SinglePartBuilder {
    fn default() -> Self {
        Self::new()
    }
}

/// Single part
///
/// # Example
///
/// ```
/// use lettre::message::{header, SinglePart};
///
/// # use std::error::Error;
/// # fn main() -> Result<(), Box<dyn Error>> {
/// let part = SinglePart::builder()
///     .header(header::ContentType::TEXT_PLAIN)
///     .body(String::from("Текст письма в уникоде"));
/// # Ok(())
/// # }
/// ```
#[derive(Debug, Clone)]
pub struct SinglePart {
    headers: Headers,
    body: Vec<u8>,
}

impl SinglePart {
    /// Creates a builder for singlepart
    #[inline]
    pub fn builder() -> SinglePartBuilder {
        SinglePartBuilder::new()
    }

    /// Get the headers from singlepart
    #[inline]
    pub fn headers(&self) -> &Headers {
        &self.headers
    }

    /// Get the encoded body
    #[inline]
    pub fn raw_body(&self) -> &[u8] {
        &self.body
    }

    /// Get message content formatted for sending
    pub fn formatted(&self) -> Vec<u8> {
        let mut out = Vec::new();
        self.format(&mut out);
        out
    }
}

impl EmailFormat for SinglePart {
    fn format(&self, out: &mut Vec<u8>) {
        write!(out, "{}", self.headers)
            .expect("A Write implementation panicked while formatting headers");
        out.extend_from_slice(b"\r\n");
        out.extend_from_slice(&self.body);
        out.extend_from_slice(b"\r\n");
    }
}

/// The kind of multipart
#[derive(Debug, Clone)]
pub enum MultiPartKind {
    /// Mixed kind to combine unrelated content parts
    ///
    /// For example this kind can be used to mix email message and attachments.
    Mixed,

    /// Alternative kind to join several variants of same email contents.
    ///
    /// That kind is recommended to use for joining plain (text) and rich (HTML) messages into single email message.
    Alternative,

    /// Related kind to mix content and related resources.
    ///
    /// For example, you can include images into HTML content using that.
    Related,

    /// Encrypted kind for encrypted messages
    Encrypted { protocol: String },

    /// Signed kind for signed messages
    Signed { protocol: String, micalg: String },
}

/// Create a random MIME boundary.
/// (Not cryptographically random)
fn make_boundary() -> String {
    repeat_with(fastrand::alphanumeric).take(40).collect()
}

impl MultiPartKind {
    pub(crate) fn to_mime<S: Into<String>>(&self, boundary: Option<S>) -> Mime {
        let boundary = boundary.map_or_else(make_boundary, Into::into);

        format!(
            "multipart/{}; boundary=\"{}\"{}",
            match self {
                Self::Mixed => "mixed",
                Self::Alternative => "alternative",
                Self::Related => "related",
                Self::Encrypted { .. } => "encrypted",
                Self::Signed { .. } => "signed",
            },
            boundary,
            match self {
                Self::Encrypted { protocol } => format!("; protocol=\"{}\"", protocol),
                Self::Signed { protocol, micalg } =>
                    format!("; protocol=\"{}\"; micalg=\"{}\"", protocol, micalg),
                _ => String::new(),
            }
        )
        .parse()
        .unwrap()
    }

    fn from_mime(m: &Mime) -> Option<Self> {
        match m.subtype().as_ref() {
            "mixed" => Some(Self::Mixed),
            "alternative" => Some(Self::Alternative),
            "related" => Some(Self::Related),
            "signed" => m.get_param("protocol").and_then(|p| {
                m.get_param("micalg").map(|micalg| Self::Signed {
                    protocol: p.as_str().to_owned(),
                    micalg: micalg.as_str().to_owned(),
                })
            }),
            "encrypted" => m.get_param("protocol").map(|p| Self::Encrypted {
                protocol: p.as_str().to_owned(),
            }),
            _ => None,
        }
    }
}

/// Multipart builder
#[derive(Debug, Clone)]
pub struct MultiPartBuilder {
    headers: Headers,
}

impl MultiPartBuilder {
    /// Creates default multipart builder
    pub fn new() -> Self {
        Self {
            headers: Headers::new(),
        }
    }

    /// Set a header
    pub fn header<H: Header>(mut self, header: H) -> Self {
        self.headers.set(header);
        self
    }

    /// Set `Content-Type` header using [`MultiPartKind`]
    pub fn kind(self, kind: MultiPartKind) -> Self {
        self.header(ContentType::from_mime(kind.to_mime::<String>(None)))
    }

    /// Set custom boundary
    pub fn boundary<S: Into<String>>(self, boundary: S) -> Self {
        let kind = {
            let content_type = self.headers.get::<ContentType>().unwrap();
            MultiPartKind::from_mime(content_type.as_ref()).unwrap()
        };
        let mime = kind.to_mime(Some(boundary));
        self.header(ContentType::from_mime(mime))
    }

    /// Creates multipart without parts
    pub fn build(self) -> MultiPart {
        MultiPart {
            headers: self.headers,
            parts: Vec::new(),
        }
    }

    /// Creates multipart using part
    pub fn part(self, part: Part) -> MultiPart {
        self.build().part(part)
    }

    /// Creates multipart using singlepart
    pub fn singlepart(self, part: SinglePart) -> MultiPart {
        self.build().singlepart(part)
    }

    /// Creates multipart using multipart
    pub fn multipart(self, part: MultiPart) -> MultiPart {
        self.build().multipart(part)
    }
}

impl Default for MultiPartBuilder {
    fn default() -> Self {
        Self::new()
    }
}

/// Multipart variant with parts
#[derive(Debug, Clone)]
pub struct MultiPart {
    headers: Headers,
    parts: Parts,
}

impl MultiPart {
    /// Creates multipart builder
    pub fn builder() -> MultiPartBuilder {
        MultiPartBuilder::new()
    }

    /// Creates mixed multipart builder
    ///
    /// Shortcut for `MultiPart::builder().kind(MultiPartKind::Mixed)`
    pub fn mixed() -> MultiPartBuilder {
        MultiPart::builder().kind(MultiPartKind::Mixed)
    }

    /// Creates alternative multipart builder
    ///
    /// Shortcut for `MultiPart::builder().kind(MultiPartKind::Alternative)`
    pub fn alternative() -> MultiPartBuilder {
        MultiPart::builder().kind(MultiPartKind::Alternative)
    }

    /// Creates related multipart builder
    ///
    /// Shortcut for `MultiPart::builder().kind(MultiPartKind::Related)`
    pub fn related() -> MultiPartBuilder {
        MultiPart::builder().kind(MultiPartKind::Related)
    }

    /// Creates encrypted multipart builder
    ///
    /// Shortcut for `MultiPart::builder().kind(MultiPartKind::Encrypted{ protocol })`
    pub fn encrypted(protocol: String) -> MultiPartBuilder {
        MultiPart::builder().kind(MultiPartKind::Encrypted { protocol })
    }

    /// Creates signed multipart builder
    ///
    /// Shortcut for `MultiPart::builder().kind(MultiPartKind::Signed{ protocol, micalg })`
    pub fn signed(protocol: String, micalg: String) -> MultiPartBuilder {
        MultiPart::builder().kind(MultiPartKind::Signed { protocol, micalg })
    }

    /// Add part to multipart
    pub fn part(mut self, part: Part) -> Self {
        self.parts.push(part);
        self
    }

    /// Add single part to multipart
    pub fn singlepart(mut self, part: SinglePart) -> Self {
        self.parts.push(Part::Single(part));
        self
    }

    /// Add multi part to multipart
    pub fn multipart(mut self, part: MultiPart) -> Self {
        self.parts.push(Part::Multi(part));
        self
    }

    /// Get the boundary of multipart contents
    pub fn boundary(&self) -> String {
        let content_type = self.headers.get::<ContentType>().unwrap();
        content_type
            .as_ref()
            .get_param("boundary")
            .unwrap()
            .as_str()
            .into()
    }

    /// Get the headers from the multipart
    pub fn headers(&self) -> &Headers {
        &self.headers
    }

    /// Get a mutable reference to the headers
    pub fn headers_mut(&mut self) -> &mut Headers {
        &mut self.headers
    }

    /// Get the parts from the multipart
    pub fn parts(&self) -> &Parts {
        &self.parts
    }

    /// Get a mutable reference to the parts
    pub fn parts_mut(&mut self) -> &mut Parts {
        &mut self.parts
    }

    /// Get message content formatted for SMTP
    pub fn formatted(&self) -> Vec<u8> {
        let mut out = Vec::new();
        self.format(&mut out);
        out
    }
}

impl EmailFormat for MultiPart {
    fn format(&self, out: &mut Vec<u8>) {
        write!(out, "{}", self.headers)
            .expect("A Write implementation panicked while formatting headers");
        out.extend_from_slice(b"\r\n");

        let boundary = self.boundary();

        for part in &self.parts {
            out.extend_from_slice(b"--");
            out.extend_from_slice(boundary.as_bytes());
            out.extend_from_slice(b"\r\n");
            part.format(out);
        }

        out.extend_from_slice(b"--");
        out.extend_from_slice(boundary.as_bytes());
        out.extend_from_slice(b"--\r\n");
    }
}

#[cfg(test)]
mod test {
    use super::*;
    use crate::message::header;

    #[test]
    fn single_part_binary() {
        let part = SinglePart::builder()
            .header(header::ContentType::TEXT_PLAIN)
            .header(header::ContentTransferEncoding::Binary)
            .body(String::from("Текст письма в уникоде"));

        assert_eq!(
            String::from_utf8(part.formatted()).unwrap(),
            concat!(
                "Content-Type: text/plain; charset=utf-8\r\n",
                "Content-Transfer-Encoding: binary\r\n",
                "\r\n",
                "Текст письма в уникоде\r\n"
            )
        );
    }

    #[test]
    fn single_part_quoted_printable() {
        let part = SinglePart::builder()
            .header(header::ContentType::TEXT_PLAIN)
            .header(header::ContentTransferEncoding::QuotedPrintable)
            .body(String::from("Текст письма в уникоде"));

        assert_eq!(
            String::from_utf8(part.formatted()).unwrap(),
            concat!(
                "Content-Type: text/plain; charset=utf-8\r\n",
                "Content-Transfer-Encoding: quoted-printable\r\n",
                "\r\n",
                "=D0=A2=D0=B5=D0=BA=D1=81=D1=82 =D0=BF=D0=B8=D1=81=D1=8C=D0=BC=D0=B0 =D0=B2 =\r\n",
                "=D1=83=D0=BD=D0=B8=D0=BA=D0=BE=D0=B4=D0=B5\r\n"
            )
        );
    }

    #[test]
    fn single_part_base64() {
        let part = SinglePart::builder()
            .header(header::ContentType::TEXT_PLAIN)
            .header(header::ContentTransferEncoding::Base64)
            .body(String::from("Текст письма в уникоде"));

        assert_eq!(
            String::from_utf8(part.formatted()).unwrap(),
            concat!(
                "Content-Type: text/plain; charset=utf-8\r\n",
                "Content-Transfer-Encoding: base64\r\n",
                "\r\n",
                "0KLQtdC60YHRgiDQv9C40YHRjNC80LAg0LIg0YPQvdC40LrQvtC00LU=\r\n"
            )
        );
    }

    #[test]
    fn multi_part_mixed() {
        let part = MultiPart::mixed()
            .boundary("F2mTKN843loAAAAA8porEdAjCKhArPxGeahYoZYSftse1GT/84tup+O0bs8eueVuAlMK")
            .part(Part::Single(
                SinglePart::builder()
                    .header(header::ContentType::TEXT_PLAIN)
                    .header(header::ContentTransferEncoding::Binary)
                    .body(String::from("Текст письма в уникоде")),
            ))
            .singlepart(
                SinglePart::builder()
<<<<<<< HEAD
                    .header(header::ContentType(
                        "text/plain; charset=utf8".parse().unwrap(),
                    ))
                    .header(header::ContentDisposition::attachment("example.c"))
=======
                    .header(header::ContentType::TEXT_PLAIN)
                    .header(header::ContentDisposition {
                        disposition: header::DispositionType::Attachment,
                        parameters: vec![header::DispositionParam::Filename(
                            header::Charset::Ext("utf-8".into()),
                            None,
                            "example.c".into(),
                        )],
                    })
>>>>>>> 486e0f9d
                    .header(header::ContentTransferEncoding::Binary)
                    .body(String::from("int main() { return 0; }")),
            );

        assert_eq!(String::from_utf8(part.formatted()).unwrap(),
                   concat!("Content-Type: multipart/mixed;",
                           " boundary=\"F2mTKN843loAAAAA8porEdAjCKhArPxGeahYoZYSftse1GT/84tup+O0bs8eueVuAlMK\"\r\n",
                           "\r\n",
                           "--F2mTKN843loAAAAA8porEdAjCKhArPxGeahYoZYSftse1GT/84tup+O0bs8eueVuAlMK\r\n",
                           "Content-Type: text/plain; charset=utf-8\r\n",
                           "Content-Transfer-Encoding: binary\r\n",
                           "\r\n",
                           "Текст письма в уникоде\r\n",
                           "--F2mTKN843loAAAAA8porEdAjCKhArPxGeahYoZYSftse1GT/84tup+O0bs8eueVuAlMK\r\n",
                           "Content-Type: text/plain; charset=utf-8\r\n",
                           "Content-Disposition: attachment; filename=\"example.c\"\r\n",
                           "Content-Transfer-Encoding: binary\r\n",
                           "\r\n",
                           "int main() { return 0; }\r\n",
                           "--F2mTKN843loAAAAA8porEdAjCKhArPxGeahYoZYSftse1GT/84tup+O0bs8eueVuAlMK--\r\n"));
    }
    #[test]
    fn multi_part_encrypted() {
        let part = MultiPart::encrypted("application/pgp-encrypted".to_owned())
            .boundary("F2mTKN843loAAAAA8porEdAjCKhArPxGeahYoZYSftse1GT/84tup+O0bs8eueVuAlMK")
            .part(Part::Single(
                SinglePart::builder()
                    .header(header::ContentType::parse("application/pgp-encrypted").unwrap())
                    .body(String::from("Version: 1")),
            ))
            .singlepart(
                SinglePart::builder()
                    .header(
                        ContentType::parse("application/octet-stream; name=\"encrypted.asc\"")
                            .unwrap(),
<<<<<<< HEAD
                    ))
                    .header(header::ContentDisposition::inline_with_name(
                        "encrypted.asc",
                    ))
=======
                    )
                    .header(header::ContentDisposition {
                        disposition: header::DispositionType::Inline,
                        parameters: vec![header::DispositionParam::Filename(
                            header::Charset::Ext("utf-8".into()),
                            None,
                            "encrypted.asc".into(),
                        )],
                    })
>>>>>>> 486e0f9d
                    .body(String::from(concat!(
                        "-----BEGIN PGP MESSAGE-----\r\n",
                        "wV4D0dz5vDXklO8SAQdA5lGX1UU/eVQqDxNYdHa7tukoingHzqUB6wQssbMfHl8w\r\n",
                        "...\r\n",
                        "-----END PGP MESSAGE-----\r\n"
                    ))),
            );

        assert_eq!(String::from_utf8(part.formatted()).unwrap(),
                   concat!("Content-Type: multipart/encrypted;",
                           " boundary=\"F2mTKN843loAAAAA8porEdAjCKhArPxGeahYoZYSftse1GT/84tup+O0bs8eueVuAlMK\";",
                           " protocol=\"application/pgp-encrypted\"\r\n",
                           "\r\n",
                           "--F2mTKN843loAAAAA8porEdAjCKhArPxGeahYoZYSftse1GT/84tup+O0bs8eueVuAlMK\r\n",
                           "Content-Type: application/pgp-encrypted\r\n",
                           "Content-Transfer-Encoding: 7bit\r\n",
                           "\r\n",
                           "Version: 1\r\n",
                           "--F2mTKN843loAAAAA8porEdAjCKhArPxGeahYoZYSftse1GT/84tup+O0bs8eueVuAlMK\r\n",
                           "Content-Type: application/octet-stream; name=\"encrypted.asc\"\r\n",
                           "Content-Disposition: inline; filename=\"encrypted.asc\"\r\n",
                           "Content-Transfer-Encoding: 7bit\r\n",
                           "\r\n",
                           "-----BEGIN PGP MESSAGE-----\r\n",
                           "wV4D0dz5vDXklO8SAQdA5lGX1UU/eVQqDxNYdHa7tukoingHzqUB6wQssbMfHl8w\r\n",
                           "...\r\n",
                           "-----END PGP MESSAGE-----\r\n",
                           "\r\n",
                           "--F2mTKN843loAAAAA8porEdAjCKhArPxGeahYoZYSftse1GT/84tup+O0bs8eueVuAlMK--\r\n"));
    }
    #[test]
    fn multi_part_signed() {
        let part = MultiPart::signed(
            "application/pgp-signature".to_owned(),
            "pgp-sha256".to_owned(),
        )
        .boundary("F2mTKN843loAAAAA8porEdAjCKhArPxGeahYoZYSftse1GT/84tup+O0bs8eueVuAlMK")
        .part(Part::Single(
            SinglePart::builder()
                .header(header::ContentType::TEXT_PLAIN)
                .body(String::from("Test email for signature")),
        ))
        .singlepart(
            SinglePart::builder()
                .header(
                    ContentType::parse("application/pgp-signature; name=\"signature.asc\"")
                        .unwrap(),
<<<<<<< HEAD
                ))
                .header(header::ContentDisposition::attachment("signature.asc"))
=======
                )
                .header(header::ContentDisposition {
                    disposition: header::DispositionType::Attachment,
                    parameters: vec![header::DispositionParam::Filename(
                        header::Charset::Ext("utf-8".into()),
                        None,
                        "signature.asc".into(),
                    )],
                })
>>>>>>> 486e0f9d
                .body(String::from(concat!(
                    "-----BEGIN PGP SIGNATURE-----\r\n",
                    "\r\n",
                    "iHUEARYIAB0WIQTNsp3S/GbdE0KoiQ+IGQOscREZuQUCXyOzDAAKCRCIGQOscREZ\r\n",
                    "udgDAQCv3FJ3QWW5bRaGZAa0Ug6vASFdkvDMKoRwcoFnHPthjQEAiQ8skkIyE2GE\r\n",
                    "PoLpAXiKpT+NU8S8+8dfvwutnb4dSwM=\r\n",
                    "=3FYZ\r\n",
                    "-----END PGP SIGNATURE-----\r\n",
                ))),
        );

        assert_eq!(String::from_utf8(part.formatted()).unwrap(),
                   concat!("Content-Type: multipart/signed;",
                           " boundary=\"F2mTKN843loAAAAA8porEdAjCKhArPxGeahYoZYSftse1GT/84tup+O0bs8eueVuAlMK\";",
                           " protocol=\"application/pgp-signature\";",
                           " micalg=\"pgp-sha256\"\r\n",
                           "\r\n",
                           "--F2mTKN843loAAAAA8porEdAjCKhArPxGeahYoZYSftse1GT/84tup+O0bs8eueVuAlMK\r\n",
                           "Content-Type: text/plain; charset=utf-8\r\n",
                           "Content-Transfer-Encoding: 7bit\r\n",
                           "\r\n",
                           "Test email for signature\r\n",
                           "--F2mTKN843loAAAAA8porEdAjCKhArPxGeahYoZYSftse1GT/84tup+O0bs8eueVuAlMK\r\n",
                           "Content-Type: application/pgp-signature; name=\"signature.asc\"\r\n",
                           "Content-Disposition: attachment; filename=\"signature.asc\"\r\n",
                           "Content-Transfer-Encoding: 7bit\r\n",
                           "\r\n",
                           "-----BEGIN PGP SIGNATURE-----\r\n",
                            "\r\n",
                            "iHUEARYIAB0WIQTNsp3S/GbdE0KoiQ+IGQOscREZuQUCXyOzDAAKCRCIGQOscREZ\r\n",
                            "udgDAQCv3FJ3QWW5bRaGZAa0Ug6vASFdkvDMKoRwcoFnHPthjQEAiQ8skkIyE2GE\r\n",
                            "PoLpAXiKpT+NU8S8+8dfvwutnb4dSwM=\r\n",
                            "=3FYZ\r\n",
                            "-----END PGP SIGNATURE-----\r\n",
                           "\r\n",
                           "--F2mTKN843loAAAAA8porEdAjCKhArPxGeahYoZYSftse1GT/84tup+O0bs8eueVuAlMK--\r\n"));
    }

    #[test]
    fn multi_part_alternative() {
        let part = MultiPart::alternative()
            .boundary("F2mTKN843loAAAAA8porEdAjCKhArPxGeahYoZYSftse1GT/84tup+O0bs8eueVuAlMK")
            .part(Part::Single(SinglePart::builder()
                             .header(header::ContentType::TEXT_PLAIN)
                             .header(header::ContentTransferEncoding::Binary)
                             .body(String::from("Текст письма в уникоде"))))
            .singlepart(SinglePart::builder()
                             .header(header::ContentType::TEXT_HTML)
                             .header(header::ContentTransferEncoding::Binary)
                             .body(String::from("<p>Текст <em>письма</em> в <a href=\"https://ru.wikipedia.org/wiki/Юникод\">уникоде</a><p>")));

        assert_eq!(String::from_utf8(part.formatted()).unwrap(),
                   concat!("Content-Type: multipart/alternative;",
                           " boundary=\"F2mTKN843loAAAAA8porEdAjCKhArPxGeahYoZYSftse1GT/84tup+O0bs8eueVuAlMK\"\r\n",
                           "\r\n",
                           "--F2mTKN843loAAAAA8porEdAjCKhArPxGeahYoZYSftse1GT/84tup+O0bs8eueVuAlMK\r\n",
                           "Content-Type: text/plain; charset=utf-8\r\n",
                           "Content-Transfer-Encoding: binary\r\n",
                           "\r\n",
                           "Текст письма в уникоде\r\n",
                           "--F2mTKN843loAAAAA8porEdAjCKhArPxGeahYoZYSftse1GT/84tup+O0bs8eueVuAlMK\r\n",
                           "Content-Type: text/html; charset=utf-8\r\n",
                           "Content-Transfer-Encoding: binary\r\n",
                           "\r\n",
                           "<p>Текст <em>письма</em> в <a href=\"https://ru.wikipedia.org/wiki/Юникод\">уникоде</a><p>\r\n",
                           "--F2mTKN843loAAAAA8porEdAjCKhArPxGeahYoZYSftse1GT/84tup+O0bs8eueVuAlMK--\r\n"));
    }

    #[test]
    fn multi_part_mixed_related() {
        let part = MultiPart::mixed()
            .boundary("F2mTKN843loAAAAA8porEdAjCKhArPxGeahYoZYSftse1GT/84tup+O0bs8eueVuAlMK")
            .multipart(MultiPart::related()
                            .boundary("E912L4JH3loAAAAAFu/33Gx7PEoTMmhGaxG3FlbVMQHctj96q4nHvBM+7DTtXo/im8gh")
                            .singlepart(SinglePart::builder()
                                             .header(header::ContentType::TEXT_HTML)
                                             .header(header::ContentTransferEncoding::Binary)
                                             .body(String::from("<p>Текст <em>письма</em> в <a href=\"https://ru.wikipedia.org/wiki/Юникод\">уникоде</a><p>")))
                            .singlepart(SinglePart::builder()
                                             .header(header::ContentType::parse("image/png").unwrap())
                                             .header(header::ContentLocation("/image.png".into()))
                                             .header(header::ContentTransferEncoding::Base64)
                                             .body(String::from("1234567890123456789012345678901234567890123456789012345678901234567890123456789012345678901234567890123456789012345678901234567890"))))
            .singlepart(SinglePart::builder()
<<<<<<< HEAD
                             .header(header::ContentType("text/plain; charset=utf8".parse().unwrap()))
                             .header(header::ContentDisposition::attachment("example.c"))
=======
                             .header(header::ContentType::TEXT_PLAIN)
                             .header(header::ContentDisposition {
                                 disposition: header::DispositionType::Attachment,
                                 parameters: vec![header::DispositionParam::Filename(header::Charset::Ext("utf-8".into()), None, "example.c".into())]
                             })
>>>>>>> 486e0f9d
                             .header(header::ContentTransferEncoding::Binary)
                             .body(String::from("int main() { return 0; }")));

        assert_eq!(String::from_utf8(part.formatted()).unwrap(),
                   concat!("Content-Type: multipart/mixed;",
                           " boundary=\"F2mTKN843loAAAAA8porEdAjCKhArPxGeahYoZYSftse1GT/84tup+O0bs8eueVuAlMK\"\r\n",
                           "\r\n",
                           "--F2mTKN843loAAAAA8porEdAjCKhArPxGeahYoZYSftse1GT/84tup+O0bs8eueVuAlMK\r\n",
                           "Content-Type: multipart/related;",
                           " boundary=\"E912L4JH3loAAAAAFu/33Gx7PEoTMmhGaxG3FlbVMQHctj96q4nHvBM+7DTtXo/im8gh\"\r\n",
                           "\r\n",
                           "--E912L4JH3loAAAAAFu/33Gx7PEoTMmhGaxG3FlbVMQHctj96q4nHvBM+7DTtXo/im8gh\r\n",
                           "Content-Type: text/html; charset=utf-8\r\n",
                           "Content-Transfer-Encoding: binary\r\n",
                           "\r\n",
                           "<p>Текст <em>письма</em> в <a href=\"https://ru.wikipedia.org/wiki/Юникод\">уникоде</a><p>\r\n",
                           "--E912L4JH3loAAAAAFu/33Gx7PEoTMmhGaxG3FlbVMQHctj96q4nHvBM+7DTtXo/im8gh\r\n",
                           "Content-Type: image/png\r\n",
                           "Content-Location: /image.png\r\n",
                           "Content-Transfer-Encoding: base64\r\n",
                           "\r\n",
                           "MTIzNDU2Nzg5MDEyMzQ1Njc4OTAxMjM0NTY3ODkwMTIzNDU2Nzg5MDEyMzQ1Njc4OTAxMjM0NTY3\r\n",
                           "ODkwMTIzNDU2Nzg5MDEyMzQ1Njc4OTAxMjM0NTY3ODkwMTIzNDU2Nzg5MDEyMzQ1Njc4OTAxMjM0\r\n",
                           "NTY3ODkwMTIzNDU2Nzg5MA==\r\n",
                           "--E912L4JH3loAAAAAFu/33Gx7PEoTMmhGaxG3FlbVMQHctj96q4nHvBM+7DTtXo/im8gh--\r\n",
                           "--F2mTKN843loAAAAA8porEdAjCKhArPxGeahYoZYSftse1GT/84tup+O0bs8eueVuAlMK\r\n",
                           "Content-Type: text/plain; charset=utf-8\r\n",
                           "Content-Disposition: attachment; filename=\"example.c\"\r\n",
                           "Content-Transfer-Encoding: binary\r\n",
                           "\r\n",
                           "int main() { return 0; }\r\n",
                           "--F2mTKN843loAAAAA8porEdAjCKhArPxGeahYoZYSftse1GT/84tup+O0bs8eueVuAlMK--\r\n"));
    }

    #[test]
    fn test_make_boundary() {
        let mut boundaries = std::collections::HashSet::with_capacity(10);
        for _ in 0..1000 {
            boundaries.insert(make_boundary());
        }

        // Ensure there are no duplicates
        assert_eq!(1000, boundaries.len());

        // Ensure correct length
        for boundary in boundaries {
            assert_eq!(40, boundary.len());
        }
    }
}<|MERGE_RESOLUTION|>--- conflicted
+++ resolved
@@ -480,22 +480,8 @@
             ))
             .singlepart(
                 SinglePart::builder()
-<<<<<<< HEAD
-                    .header(header::ContentType(
-                        "text/plain; charset=utf8".parse().unwrap(),
-                    ))
+                    .header(header::ContentType::TEXT_PLAIN)
                     .header(header::ContentDisposition::attachment("example.c"))
-=======
-                    .header(header::ContentType::TEXT_PLAIN)
-                    .header(header::ContentDisposition {
-                        disposition: header::DispositionType::Attachment,
-                        parameters: vec![header::DispositionParam::Filename(
-                            header::Charset::Ext("utf-8".into()),
-                            None,
-                            "example.c".into(),
-                        )],
-                    })
->>>>>>> 486e0f9d
                     .header(header::ContentTransferEncoding::Binary)
                     .body(String::from("int main() { return 0; }")),
             );
@@ -531,22 +517,10 @@
                     .header(
                         ContentType::parse("application/octet-stream; name=\"encrypted.asc\"")
                             .unwrap(),
-<<<<<<< HEAD
-                    ))
+                    )
                     .header(header::ContentDisposition::inline_with_name(
                         "encrypted.asc",
                     ))
-=======
-                    )
-                    .header(header::ContentDisposition {
-                        disposition: header::DispositionType::Inline,
-                        parameters: vec![header::DispositionParam::Filename(
-                            header::Charset::Ext("utf-8".into()),
-                            None,
-                            "encrypted.asc".into(),
-                        )],
-                    })
->>>>>>> 486e0f9d
                     .body(String::from(concat!(
                         "-----BEGIN PGP MESSAGE-----\r\n",
                         "wV4D0dz5vDXklO8SAQdA5lGX1UU/eVQqDxNYdHa7tukoingHzqUB6wQssbMfHl8w\r\n",
@@ -594,20 +568,8 @@
                 .header(
                     ContentType::parse("application/pgp-signature; name=\"signature.asc\"")
                         .unwrap(),
-<<<<<<< HEAD
-                ))
+                )
                 .header(header::ContentDisposition::attachment("signature.asc"))
-=======
-                )
-                .header(header::ContentDisposition {
-                    disposition: header::DispositionType::Attachment,
-                    parameters: vec![header::DispositionParam::Filename(
-                        header::Charset::Ext("utf-8".into()),
-                        None,
-                        "signature.asc".into(),
-                    )],
-                })
->>>>>>> 486e0f9d
                 .body(String::from(concat!(
                     "-----BEGIN PGP SIGNATURE-----\r\n",
                     "\r\n",
@@ -692,16 +654,8 @@
                                              .header(header::ContentTransferEncoding::Base64)
                                              .body(String::from("1234567890123456789012345678901234567890123456789012345678901234567890123456789012345678901234567890123456789012345678901234567890"))))
             .singlepart(SinglePart::builder()
-<<<<<<< HEAD
-                             .header(header::ContentType("text/plain; charset=utf8".parse().unwrap()))
+                             .header(header::ContentType::TEXT_PLAIN)
                              .header(header::ContentDisposition::attachment("example.c"))
-=======
-                             .header(header::ContentType::TEXT_PLAIN)
-                             .header(header::ContentDisposition {
-                                 disposition: header::DispositionType::Attachment,
-                                 parameters: vec![header::DispositionParam::Filename(header::Charset::Ext("utf-8".into()), None, "example.c".into())]
-                             })
->>>>>>> 486e0f9d
                              .header(header::ContentTransferEncoding::Binary)
                              .body(String::from("int main() { return 0; }")));
 
