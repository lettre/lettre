//! Headers widely used in email messages

<<<<<<< HEAD
pub use hyperx::header::{Charset, ContentLocation, Header, Headers};
=======
pub use hyperx::header::{
    Charset, ContentDisposition, DispositionParam, DispositionType, Header, Headers,
};
>>>>>>> 2ad24441

pub use self::content_disposition::ContentDisposition;
pub use self::content_type::{ContentType, ContentTypeErr};
pub use self::date::Date;
pub use self::{content::*, mailbox::*, special::*, textual::*};

mod content;
mod content_disposition;
mod content_type;
mod date;
mod mailbox;
mod special;
mod textual;<|MERGE_RESOLUTION|>--- conflicted
+++ resolved
@@ -1,12 +1,6 @@
 //! Headers widely used in email messages
 
-<<<<<<< HEAD
-pub use hyperx::header::{Charset, ContentLocation, Header, Headers};
-=======
-pub use hyperx::header::{
-    Charset, ContentDisposition, DispositionParam, DispositionType, Header, Headers,
-};
->>>>>>> 2ad24441
+pub use hyperx::header::{Charset, Header, Headers};
 
 pub use self::content_disposition::ContentDisposition;
 pub use self::content_type::{ContentType, ContentTypeErr};
