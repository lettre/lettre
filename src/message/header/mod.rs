--- conflicted
+++ resolved
@@ -1,27 +1,17 @@
 //! Headers widely used in email messages
 
 pub use hyperx::header::{
-<<<<<<< HEAD
-    Charset, ContentDisposition, ContentLocation, Date, DispositionParam, DispositionType, Header,
-    Headers, HttpDate as EmailDate,
+    Charset, ContentDisposition, ContentLocation, DispositionParam, DispositionType, Header,
+    Headers,
 };
 
 pub use self::content_type::{ContentType, ContentTypeErr};
+pub use self::date::Date;
 pub use self::{content::*, mailbox::*, special::*, textual::*};
 
 mod content;
 mod content_type;
-=======
-    Charset, ContentDisposition, ContentLocation, ContentType, DispositionParam, DispositionType,
-    Header, Headers,
-};
-
-pub use self::date::Date;
-pub use self::{content::*, mailbox::*, special::*, textual::*};
-
-mod content;
 mod date;
->>>>>>> acc4ff48
 mod mailbox;
 mod special;
 mod textual;